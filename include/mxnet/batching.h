--- conflicted
+++ resolved
@@ -81,10 +81,8 @@
   static MX_THREAD_LOCAL bool is_dbatch_;
 #endif
   std::vector<nnvm::Graph> graphs_;
-<<<<<<< HEAD
   nnvm::NodeEntryMap<NDArray> entry_arr_;
-=======
->>>>>>> 9803c414
+
 
   nnvm::Graph BatchGraphs(std::vector<nnvm::Graph>& graphs);
   void ExecuteGraph(nnvm::Graph& graph);
