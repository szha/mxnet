# Licensed to the Apache Software Foundation (ASF) under one
# or more contributor license agreements.  See the NOTICE file
# distributed with this work for additional information
# regarding copyright ownership.  The ASF licenses this file
# to you under the Apache License, Version 2.0 (the
# "License"); you may not use this file except in compliance
# with the License.  You may obtain a copy of the License at
#
#   http://www.apache.org/licenses/LICENSE-2.0
#
# Unless required by applicable law or agreed to in writing,
# software distributed under the License is distributed on an
# "AS IS" BASIS, WITHOUT WARRANTIES OR CONDITIONS OF ANY
# KIND, either express or implied.  See the License for the
# specific language governing permissions and limitations
# under the License.

# coding: utf-8
# pylint: disable=

"""Base classes for text datasets and readers."""

__all__ = ['CorpusReader', 'WordLanguageReader']

import io
import os

from ..dataset import SimpleDataset
from ..datareader import DataReader
from .utils import flatten_samples, collate, collate_pad_length

class CorpusReader(DataReader):
    """Text reader that reads a whole corpus and produces a dataset based on provided
    sample splitter and word tokenizer.

    The returned dataset includes samples, each of which can either be a list of tokens if tokenizer
    is specified, or a single string segment from the result of sample_splitter.

    Parameters
    ----------
    filename : str
        Path to the input text file.
    encoding : str, default 'utf8'
        File encoding format.
    flatten : bool, default False
        Whether to return all samples as flattened tokens. If True, each sample is a token.
    sample_splitter : function, default str.splitlines
        A function that splits the dataset string into samples.
    tokenizer : function or None, default str.split
        A function that splits each sample string into list of tokens. If None, raw samples are
        returned according to `sample_splitter`.
    """
    def __init__(self, filename, encoding='utf8', flatten=False,
                 sample_splitter=lambda s: s.splitlines(),
                 tokenizer=lambda s: s.split()):
        assert sample_splitter, 'sample_splitter must be specified.'
        self._filename = os.path.expanduser(filename)
        self._encoding = encoding
        self._flatten = flatten
        self._sample_splitter = sample_splitter
        self._tokenizer = tokenizer

    def read(self):
        with io.open(self._filename, 'r', encoding=self._encoding) as fin:
            content = fin.read()
        samples = (s.strip() for s in self._sample_splitter(content))
        if self._tokenizer:
            samples = [self._tokenizer(s) for s in samples if s]
            if self._flatten:
                samples = flatten_samples(samples)
        else:
            samples = [s for s in samples if s]
        return SimpleDataset(samples)


class WordLanguageReader(CorpusReader):
    """Text reader that reads a whole corpus and produces a language modeling dataset given
    the provided sample splitter and word tokenizer.

    The returned dataset includes data (current word) and label (next word).

    Parameters
    ----------
    filename : str
        Path to the input text file.
    encoding : str, default 'utf8'
        File encoding format.
    sample_splitter : function, default str.splitlines
        A function that splits the dataset string into samples.
    tokenizer : function, default str.split
        A function that splits each sample string into list of tokens.
    seq_len : int or None
        The length of each of the samples regardless of sample boundary.
        If None, samples are divided according to `sample_splitter` only,
        and may have variable lengths.
    bos : str or None, default None
        The token to add at the begining of each sentence. If None, nothing is added.
    eos : str or None, default None
        The token to add at the end of each sentence. If None, nothing is added.
    pad : str or None, default None
        The padding token to add at the end of dataset if `seq_len` is specified and the total
        number of tokens in the corpus don't evenly divide `seq_len`. If pad is None or seq_len
        is None, no padding is added. Otherwise, padding token is added to the last sample if
        its length is less than `seq_len`. If `pad` is None and `seq_len` is specified, the last
        sample is discarded if it's shorter than `seq_len`.
    """
    def __init__(self, filename, encoding='utf8', sample_splitter=lambda s: s.splitlines(),
                 tokenizer=lambda s: s.split(), seq_len=None, bos=None, eos=None, pad=None):
        assert tokenizer, "Tokenizer must be specified for reading word language model corpus."
        super(WordLanguageReader, self).__init__(filename, encoding, False,
                                                 sample_splitter, tokenizer)
        def process(s):
            tokens = [bos] if bos else []
            tokens.extend(s)
            if eos:
                tokens.append(eos)
            return tokens
        self._seq_len = seq_len
        self._process = process
        self._pad = pad

    def read(self):
        samples = super(WordLanguageReader, self).read()
        samples = [self._process(s) for s in samples]
        if self._seq_len:
            samples = flatten_samples(samples)
<<<<<<< HEAD
            pad_len = collate_pad_length(len(samples), self._seq_len, 1)
=======
            pad_len = collate_pad_length(len(samples), self._seq_len+1, 1)
>>>>>>> 42e70287
            if self._pad:
                samples.extend([self._pad] * pad_len)
            samples = collate(samples, self._seq_len+1, 1)

        return SimpleDataset(samples).transform(lambda x: (x[:-1], x[1:]))<|MERGE_RESOLUTION|>--- conflicted
+++ resolved
@@ -124,11 +124,7 @@
         samples = [self._process(s) for s in samples]
         if self._seq_len:
             samples = flatten_samples(samples)
-<<<<<<< HEAD
-            pad_len = collate_pad_length(len(samples), self._seq_len, 1)
-=======
-            pad_len = collate_pad_length(len(samples), self._seq_len+1, 1)
->>>>>>> 42e70287
+
             if self._pad:
                 samples.extend([self._pad] * pad_len)
             samples = collate(samples, self._seq_len+1, 1)
