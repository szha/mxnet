--- conflicted
+++ resolved
@@ -62,8 +62,6 @@
         pass
 
 
-<<<<<<< HEAD
-=======
 def test_imdb():
     train = d.text.sentiment.IMDB(root='data/imdb', segment='train')
     test = d.text.sentiment.IMDB(root='data/imdb', segment='test')
@@ -91,8 +89,6 @@
         assert score == 0
 
 
->>>>>>> 42e70287
-
 if __name__ == '__main__':
     import nose
     nose.runmodule()